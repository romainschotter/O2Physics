--- conflicted
+++ resolved
@@ -225,26 +225,8 @@
     Configurable<float> maxDeltaTimePion{"maxDeltaTimePion", 1e+9, "check maximum allowed time"};
   } v0Selections;
 
-<<<<<<< HEAD
   TF1* fPhiCutLow = new TF1("fPhiCutLow", v0Selections.phiLowCut.value.data(), 0, 100);
   TF1* fPhiCutHigh = new TF1("fPhiCutHigh", v0Selections.phiHighCut.value.data(), 0, 100);
-=======
-  Configurable<bool> doCompleteTopoQA{"doCompleteTopoQA", false, "do topological variable QA histograms"};
-  Configurable<bool> doTPCQA{"doTPCQA", false, "do TPC QA histograms"};
-  Configurable<bool> doTOFQA{"doTOFQA", false, "do TOF QA histograms"};
-  Configurable<int> doDetectPropQA{"doDetectPropQA", 0, "do Detector/ITS map QA: 0: no, 1: 4D, 2: 5D with mass; 3: plain in 3D"};
-  Configurable<bool> doEtaPhiQA{"doEtaPhiQA", false, "do Eta/Phi QA histograms"};
-
-  Configurable<bool> doPlainTopoQA{"doPlainTopoQA", true, "do simple 1D QA of candidates"};
-  Configurable<float> qaMinPt{"qaMinPt", 0.0f, "minimum pT for QA plots"};
-  Configurable<float> qaMaxPt{"qaMaxPt", 1000.0f, "maximum pT for QA plots"};
-  Configurable<bool> qaCentrality{"qaCentrality", false, "qa centrality flag: check base raw values"};
-
-  // for MC
-  Configurable<bool> doMCAssociation{"doMCAssociation", true, "if MC, do MC association"};
-  Configurable<bool> doTreatPiToMuon{"doTreatPiToMuon", false, "Take pi decay into muon into account in MC"};
-  Configurable<bool> doCollisionAssociationQA{"doCollisionAssociationQA", true, "check collision association"};
->>>>>>> 686c3db0
 
   struct : ConfigurableGroup {
     std::string prefix = "rctConfigurations"; // JSON group name
@@ -312,7 +294,6 @@
   std::map<std::string, std::string> metadata;
   o2::parameters::GRPMagField* grpmag = nullptr;
 
-<<<<<<< HEAD
   // CCDB options
   struct : ConfigurableGroup {
     ConfigurableAxis axisPt{"axisPt", {VARIABLE_WIDTH, 0.0f, 0.1f, 0.2f, 0.3f, 0.4f, 0.5f, 0.6f, 0.7f, 0.8f, 0.9f, 1.0f, 1.1f, 1.2f, 1.3f, 1.4f, 1.5f, 1.6f, 1.7f, 1.8f, 1.9f, 2.0f, 2.2f, 2.4f, 2.6f, 2.8f, 3.0f, 3.2f, 3.4f, 3.6f, 3.8f, 4.0f, 4.4f, 4.8f, 5.2f, 5.6f, 6.0f, 6.5f, 7.0f, 7.5f, 8.0f, 9.0f, 10.0f, 11.0f, 12.0f, 13.0f, 14.0f, 15.0f, 17.0f, 19.0f, 21.0f, 23.0f, 25.0f, 30.0f, 35.0f, 40.0f, 50.0f}, "pt axis for analysis"};
@@ -367,43 +348,6 @@
     // MC coll assoc QA axis
     ConfigurableAxis axisMonteCarloNch{"axisMonteCarloNch", {300, 0.0f, 3000.0f}, "N_{ch} MC"};
   } axisConfigurations;
-=======
-  static constexpr float DefaultLifetimeCuts[1][2] = {{30., 20.}};
-  Configurable<LabeledArray<float>> lifetimecut{"lifetimecut", {DefaultLifetimeCuts[0], 2, {"lifetimecutLambda", "lifetimecutK0S"}}, "lifetimecut"};
-
-  ConfigurableAxis axisPt{"axisPt", {VARIABLE_WIDTH, 0.0f, 0.1f, 0.2f, 0.3f, 0.4f, 0.5f, 0.6f, 0.7f, 0.8f, 0.9f, 1.0f, 1.1f, 1.2f, 1.3f, 1.4f, 1.5f, 1.6f, 1.7f, 1.8f, 1.9f, 2.0f, 2.2f, 2.4f, 2.6f, 2.8f, 3.0f, 3.2f, 3.4f, 3.6f, 3.8f, 4.0f, 4.4f, 4.8f, 5.2f, 5.6f, 6.0f, 6.5f, 7.0f, 7.5f, 8.0f, 9.0f, 10.0f, 11.0f, 12.0f, 13.0f, 14.0f, 15.0f, 17.0f, 19.0f, 21.0f, 23.0f, 25.0f, 30.0f, 35.0f, 40.0f, 50.0f}, "pt axis for analysis"};
-  ConfigurableAxis axisPtXi{"axisPtXi", {VARIABLE_WIDTH, 0.0f, 0.1f, 0.2f, 0.3f, 0.4f, 0.5f, 0.6f, 0.7f, 0.8f, 0.9f, 1.0f, 1.1f, 1.2f, 1.3f, 1.4f, 1.5f, 1.6f, 1.7f, 1.8f, 1.9f, 2.0f, 2.2f, 2.4f, 2.6f, 2.8f, 3.0f, 3.2f, 3.4f, 3.6f, 3.8f, 4.0f, 4.4f, 4.8f, 5.2f, 5.6f, 6.0f, 6.5f, 7.0f, 7.5f, 8.0f, 9.0f, 10.0f, 11.0f, 12.0f, 13.0f, 14.0f, 15.0f, 17.0f, 19.0f, 21.0f, 23.0f, 25.0f, 30.0f, 35.0f, 40.0f, 50.0f}, "pt axis for feeddown from Xi"};
-  ConfigurableAxis axisPtCoarse{"axisPtCoarse", {VARIABLE_WIDTH, 0.0f, 1.0f, 2.0f, 3.0f, 4.0f, 5.0f, 7.0f, 10.0f, 15.0f}, "pt axis for QA"};
-  ConfigurableAxis axisK0Mass{"axisK0Mass", {200, 0.4f, 0.6f}, ""};
-  ConfigurableAxis axisLambdaMass{"axisLambdaMass", {200, 1.101f, 1.131f}, ""};
-  ConfigurableAxis axisCentrality{"axisCentrality", {VARIABLE_WIDTH, 0.0f, 5.0f, 10.0f, 20.0f, 30.0f, 40.0f, 50.0f, 60.0f, 70.0f, 80.0f, 90.0f}, "Centrality (%)"};
-  ConfigurableAxis axisNch{"axisNch", {500, 0.0f, +5000.0f}, "Number of charged particles"};
-  ConfigurableAxis axisIRBinning{"axisIRBinning", {500, 0, 50}, "Binning for the interaction rate (kHz)"};
-
-  ConfigurableAxis axisRawCentrality{"axisRawCentrality", {VARIABLE_WIDTH, 0.000f, 52.320f, 75.400f, 95.719f, 115.364f, 135.211f, 155.791f, 177.504f, 200.686f, 225.641f, 252.645f, 281.906f, 313.850f, 348.302f, 385.732f, 426.307f, 470.146f, 517.555f, 568.899f, 624.177f, 684.021f, 748.734f, 818.078f, 892.577f, 973.087f, 1058.789f, 1150.915f, 1249.319f, 1354.279f, 1465.979f, 1584.790f, 1710.778f, 1844.863f, 1985.746f, 2134.643f, 2291.610f, 2456.943f, 2630.653f, 2813.959f, 3006.631f, 3207.229f, 3417.641f, 3637.318f, 3865.785f, 4104.997f, 4354.938f, 4615.786f, 4885.335f, 5166.555f, 5458.021f, 5762.584f, 6077.881f, 6406.834f, 6746.435f, 7097.958f, 7462.579f, 7839.165f, 8231.629f, 8635.640f, 9052.000f, 9484.268f, 9929.111f, 10389.350f, 10862.059f, 11352.185f, 11856.823f, 12380.371f, 12920.401f, 13476.971f, 14053.087f, 14646.190f, 15258.426f, 15890.617f, 16544.433f, 17218.024f, 17913.465f, 18631.374f, 19374.983f, 20136.700f, 20927.783f, 21746.796f, 22590.880f, 23465.734f, 24372.274f, 25314.351f, 26290.488f, 27300.899f, 28347.512f, 29436.133f, 30567.840f, 31746.818f, 32982.664f, 34276.329f, 35624.859f, 37042.588f, 38546.609f, 40139.742f, 41837.980f, 43679.429f, 45892.130f, 400000.000f}, "raw centrality signal"}; // for QA
-
-  ConfigurableAxis axisOccupancy{"axisOccupancy", {VARIABLE_WIDTH, 0.0f, 250.0f, 500.0f, 750.0f, 1000.0f, 1500.0f, 2000.0f, 3000.0f, 4500.0f, 6000.0f, 8000.0f, 10000.0f, 50000.0f}, "Occupancy"};
-
-  // topological variable QA axes
-  ConfigurableAxis axisDCAtoPV{"axisDCAtoPV", {20, 0.0f, 1.0f}, "DCA (cm)"};
-  ConfigurableAxis axisDCAdau{"axisDCAdau", {20, 0.0f, 2.0f}, "DCA (cm)"};
-  ConfigurableAxis axisPointingAngle{"axisPointingAngle", {20, 0.0f, 2.0f}, "pointing angle (rad)"};
-  ConfigurableAxis axisV0Radius{"axisV0Radius", {20, 0.0f, 60.0f}, "V0 2D radius (cm)"};
-  ConfigurableAxis axisNsigmaTPC{"axisNsigmaTPC", {200, -10.0f, 10.0f}, "N sigma TPC"};
-  ConfigurableAxis axisTPCsignal{"axisTPCsignal", {200, 0.0f, 200.0f}, "TPC signal"};
-  ConfigurableAxis axisNsigmaTOF{"axisNsigmaTOF", {200, -10.0f, 10.0f}, "N sigma TOF"};
-  ConfigurableAxis axisTOFdeltaT{"axisTOFdeltaT", {200, -5000.0f, 5000.0f}, "TOF Delta T (ps)"};
-  ConfigurableAxis axisPhi{"axisPhi", {18, 0.0f, constants::math::TwoPI}, "Azimuth angle (rad)"};
-  ConfigurableAxis axisEta{"axisEta", {10, -1.0f, 1.0f}, "#eta"};
-  ConfigurableAxis axisITSchi2{"axisITSchi2", {100, 0.0f, 100.0f}, "#chi^{2} per ITS clusters"};
-  ConfigurableAxis axisTPCchi2{"axisTPCchi2", {100, 0.0f, 100.0f}, "#chi^{2} per TPC clusters"};
-  ConfigurableAxis axisTPCrowsOverFindable{"axisTPCrowsOverFindable", {120, 0.0f, 1.2f}, "Fraction of TPC crossed rows over findable clusters"};
-  ConfigurableAxis axisTPCfoundOverFindable{"axisTPCfoundOverFindable", {120, 0.0f, 1.2f}, "Fraction of TPC found over findable clusters"};
-  ConfigurableAxis axisTPCsharedClusters{"axisTPCsharedClusters", {101, -0.005f, 1.005f}, "Fraction of TPC shared clusters"};
-
-  // UPC axes
-  ConfigurableAxis axisSelGap{"axisSelGap", {4, -1.5, 2.5}, "Gap side"};
->>>>>>> 686c3db0
 
   // UPC selections
   SGSelector sgSelector;
@@ -1032,7 +976,6 @@
     if (doCompleteTopoQA) {
       // initialize for K0short...
       if (analyseK0Short) {
-<<<<<<< HEAD
         histos.add("K0Short/h4dPosDCAToPV", "h4dPosDCAToPV", kTHnD, {axisConfigurations.axisCentrality, axisConfigurations.axisPtCoarse, axisConfigurations.axisK0Mass, axisConfigurations.axisDCAtoPV});
         histos.add("K0Short/h4dNegDCAToPV", "h4dNegDCAToPV", kTHnD, {axisConfigurations.axisCentrality, axisConfigurations.axisPtCoarse, axisConfigurations.axisK0Mass, axisConfigurations.axisDCAtoPV});
         histos.add("K0Short/h4dDCADaughters", "h4dDCADaughters", kTHnD, {axisConfigurations.axisCentrality, axisConfigurations.axisPtCoarse, axisConfigurations.axisK0Mass, axisConfigurations.axisDCAdau});
@@ -1052,27 +995,6 @@
         histos.add("AntiLambda/h4dDCADaughters", "h4dDCADaughters", kTHnD, {axisConfigurations.axisCentrality, axisConfigurations.axisPtCoarse, axisConfigurations.axisLambdaMass, axisConfigurations.axisDCAdau});
         histos.add("AntiLambda/h4dPointingAngle", "h4dPointingAngle", kTHnD, {axisConfigurations.axisCentrality, axisConfigurations.axisPtCoarse, axisConfigurations.axisLambdaMass, axisConfigurations.axisPointingAngle});
         histos.add("AntiLambda/h4dV0Radius", "h4dV0Radius", kTHnD, {axisConfigurations.axisCentrality, axisConfigurations.axisPtCoarse, axisConfigurations.axisLambdaMass, axisConfigurations.axisV0Radius});
-=======
-        histos.add("K0Short/h4dPosDCAToPV", "h4dPosDCAToPV", kTHnD, {axisCentrality, axisPtCoarse, axisK0Mass, axisDCAtoPV});
-        histos.add("K0Short/h4dNegDCAToPV", "h4dNegDCAToPV", kTHnD, {axisCentrality, axisPtCoarse, axisK0Mass, axisDCAtoPV});
-        histos.add("K0Short/h4dDCADaughters", "h4dDCADaughters", kTHnD, {axisCentrality, axisPtCoarse, axisK0Mass, axisDCAdau});
-        histos.add("K0Short/h4dPointingAngle", "h4dPointingAngle", kTHnD, {axisCentrality, axisPtCoarse, axisK0Mass, axisPointingAngle});
-        histos.add("K0Short/h4dV0Radius", "h4dV0Radius", kTHnD, {axisCentrality, axisPtCoarse, axisK0Mass, axisV0Radius});
-      }
-      if (analyseLambda) {
-        histos.add("Lambda/h4dPosDCAToPV", "h4dPosDCAToPV", kTHnD, {axisCentrality, axisPtCoarse, axisLambdaMass, axisDCAtoPV});
-        histos.add("Lambda/h4dNegDCAToPV", "h4dNegDCAToPV", kTHnD, {axisCentrality, axisPtCoarse, axisLambdaMass, axisDCAtoPV});
-        histos.add("Lambda/h4dDCADaughters", "h4dDCADaughters", kTHnD, {axisCentrality, axisPtCoarse, axisLambdaMass, axisDCAdau});
-        histos.add("Lambda/h4dPointingAngle", "h4dPointingAngle", kTHnD, {axisCentrality, axisPtCoarse, axisLambdaMass, axisPointingAngle});
-        histos.add("Lambda/h4dV0Radius", "h4dV0Radius", kTHnD, {axisCentrality, axisPtCoarse, axisLambdaMass, axisV0Radius});
-      }
-      if (analyseAntiLambda) {
-        histos.add("AntiLambda/h4dPosDCAToPV", "h4dPosDCAToPV", kTHnD, {axisCentrality, axisPtCoarse, axisLambdaMass, axisDCAtoPV});
-        histos.add("AntiLambda/h4dNegDCAToPV", "h4dNegDCAToPV", kTHnD, {axisCentrality, axisPtCoarse, axisLambdaMass, axisDCAtoPV});
-        histos.add("AntiLambda/h4dDCADaughters", "h4dDCADaughters", kTHnD, {axisCentrality, axisPtCoarse, axisLambdaMass, axisDCAdau});
-        histos.add("AntiLambda/h4dPointingAngle", "h4dPointingAngle", kTHnD, {axisCentrality, axisPtCoarse, axisLambdaMass, axisPointingAngle});
-        histos.add("AntiLambda/h4dV0Radius", "h4dV0Radius", kTHnD, {axisCentrality, axisPtCoarse, axisLambdaMass, axisV0Radius});
->>>>>>> 686c3db0
       }
     }
 
@@ -1751,13 +1673,8 @@
       }
       if (doEtaPhiQA) {
         histos.fill(HIST("K0Short/h5dV0PhiVsEta"), centrality, pt, v0.mK0Short(), v0.phi(), v0.eta());
-<<<<<<< HEAD
         histos.fill(HIST("K0Short/h5dPosPhiVsEta"), centrality, v0.positivept(), v0.mK0Short(), v0.positivephi(), v0.positiveeta());
         histos.fill(HIST("K0Short/h5dNegPhiVsEta"), centrality, v0.negativept(), v0.mK0Short(), v0.negativephi(), v0.negativeeta());
-=======
-        histos.fill(HIST("K0Short/h5dPosPhiVsNegPhi"), centrality, pt, v0.mK0Short(), v0.positivephi(), v0.negativephi());
-        histos.fill(HIST("K0Short/h5dPosEtaVsNegEta"), centrality, pt, v0.mK0Short(), v0.positiveeta(), v0.negativeeta());
->>>>>>> 686c3db0
       }
       nK0Shorts++;
     }
@@ -1839,13 +1756,8 @@
       }
       if (doEtaPhiQA) {
         histos.fill(HIST("Lambda/h5dV0PhiVsEta"), centrality, pt, v0.mLambda(), v0.phi(), v0.eta());
-<<<<<<< HEAD
         histos.fill(HIST("Lambda/h5dPosPhiVsEta"), centrality, v0.positivept(), v0.mLambda(), v0.positivephi(), v0.positiveeta());
         histos.fill(HIST("Lambda/h5dNegPhiVsEta"), centrality, v0.negativept(), v0.mLambda(), v0.negativephi(), v0.negativeeta());
-=======
-        histos.fill(HIST("Lambda/h5dPosPhiVsNegPhi"), centrality, pt, v0.mLambda(), v0.positivephi(), v0.negativephi());
-        histos.fill(HIST("Lambda/h5dPosEtaVsNegEta"), centrality, pt, v0.mLambda(), v0.positiveeta(), v0.negativeeta());
->>>>>>> 686c3db0
       }
       nLambdas++;
     }
@@ -1927,13 +1839,8 @@
       }
       if (doEtaPhiQA) {
         histos.fill(HIST("AntiLambda/h5dV0PhiVsEta"), centrality, pt, v0.mAntiLambda(), v0.phi(), v0.eta());
-<<<<<<< HEAD
         histos.fill(HIST("AntiLambda/h5dPosPhiVsEta"), centrality, v0.positivept(), v0.mAntiLambda(), v0.positivephi(), v0.positiveeta());
         histos.fill(HIST("AntiLambda/h5dNegPhiVsEta"), centrality, v0.negativept(), v0.mAntiLambda(), v0.negativephi(), v0.negativeeta());
-=======
-        histos.fill(HIST("AntiLambda/h5dPosPhiVsNegPhi"), centrality, pt, v0.mAntiLambda(), v0.positivephi(), v0.negativephi());
-        histos.fill(HIST("AntiLambda/h5dPosEtaVsNegEta"), centrality, pt, v0.mAntiLambda(), v0.positiveeta(), v0.negativeeta());
->>>>>>> 686c3db0
       }
       nAntiLambdas++;
     }
